# cumulus-ecs-task change log

All notable changes to this project will be documented in this file.

The format is based on [Keep a Changelog](http://keepachangelog.com/) and this
project adheres to [Semantic Versioning](http://semver.org/).

## [Unreleased]
<<<<<<< HEAD
- **CUMULUS-3002**
  - Updated node runtime to `16.16.0`
=======

## [v1.8.0]

>>>>>>> fce9a924
### BREAKING CHANGES

- Now uses Node version 14.19.1

- **CUMULUS-2920**
  - Updated CI environment to utilize npm@latest, matching the Dockerfile's implementation
  - Maintenance update to update package.lock with new npm format.
  - Update aws-sdk to 2.814 to address vuln report

## [v.1.7.0]

### BREAKING CHANGES

- Now uses Node version 12.18.1

## [v.1.6.0]

### BREAKING CHANGES

- **CUMULUS-1896** - Updates to the
  [cumulus-message-adapter-js](https://github.com/nasa/cumulus-message-adapter-js)
  library and Cumulus core required an update to this image to utilize async
  handlers. See
  [Node.js Lambda documentation](https://docs.aws.amazon.com/lambda/latest/dg/nodejs-handler.html)
  for more information on async handlers. Users utilizing this module should
  update their lambdas to utilize an async handler style.

## [v1.5.1]

### Fixed

- Fixed python linking issue due to alpine python version update.

## [v1.5.0]

** This release is broken, all users should update to v1.5.1

### BREAKING CHANGES

- **CUMULUS-1629**
  - Update image python to python3. This version of cumulus-ecs-task is
    *required* for
    [Cumulus message adapter](https://github.com/nasa/cumulus-message-adapter)
    >= 1.2.0.

## [v1.4.0]

### Changed

- **CUMULUS-1626**

  - Updated node runtime to 10.16.x for cumulus-ecs-task

## [v1.3.0]

### Added
- **CUMULUS-1418**
  - Added ability to use lambda layers if they are configured for the target
    lambda
  - Added logic to allow CMA to utilize default `cumulus-message-adapter`
    location, else expect it in /opt/

## [v1.2.5]

### Fixed
- **CUMULUS-802** - Stop polling for new work if a SIGTERM is received

## [v1.2.4]

### Fixed
- **CUMULUS-953** - The lambdaArn parameter will accept a Lambda ARN or a Lambda
  function name.

## [v1.2.3]

### Fixed
- **CUMULUS-933**
  - Fixed additional cases where logs were being written without a sender field.
  - Moved logging to a Logger class

## [v1.2.2]

### Fixed
- **CUMULUS-933** - Add a sender field to logs

## [v1.2.1]

### Fixed
- **CUMULUS-937** - If a connection timeout is received when trying to download
  the lambda function's zip file from S3, the download will be retried.

## [v1.2.0]

### Added
- Support for running a single lambda task
- Support for running tasks from messages in SQS
- Unit tests for the library
- the CLI supports new flags:
  - `--help` for returning CLI options
  - `--sqs-url` for reading message from the queue
  - `--lambda-input` for running one task

### Changed
- The internal implementation of Step Function Activity polling changed
  - The functions updated to use promises instead of callbacks
  - The TaskPoll class replaced with a simple function

### Fixed
- improved logging

## [v1.1.2] - 2018-06-05
### Fixed
- **CUMULUS-602** - Format all logs sent to Elastic Search.
  - Format the error message.

## [v1.1.1] - 2018-04-23
### Fixed
- Fix a bug where the ecs task did not start correctly [CUMULUS-519]

## [v1.1.0] - 2018-04-12
- Upgrade node version to node 8.11

## [v1.0.2] - 2018-03-30
- increase activity queue timeout to 65 seconds as suggested here:
  https://docs.aws.amazon.com/AWSJavaScriptSDK/latest/AWS/StepFunctions.html#getActivityTask-property

## [v1.0.1] - 2018-03-23
- fixes the validation error that happens when error strings are too long for
  stepfunctions.sendTaskFailure()

## [v1.0.0] - 2018-03-08

### Added
- Initial release

[Unreleased]: https://github.com/nasa/cumulus-ecs-task/compare/v1.8.0...HEAD
[v1.8.0]: https://github.com/nasa/cumulus-ecs-task/compare/v1.7.0...v1.8.0
[v1.7.0]: https://github.com/nasa/cumulus-ecs-task/compare/v1.6.0...v1.7.0
[v1.6.0]: https://github.com/nasa/cumulus-ecs-task/compare/v1.5.1...v1.6.0
[v1.5.1]: https://github.com/nasa/cumulus-ecs-task/compare/v1.5.0...v1.5.1
[v1.5.0]: https://github.com/nasa/cumulus-ecs-task/compare/v1.4.0...v1.5.0
[v1.4.0]: https://github.com/nasa/cumulus-ecs-task/compare/v1.3.0...v1.4.0
[v1.3.0]: https://github.com/nasa/cumulus-ecs-task/compare/v1.2.5...v1.3.0
[v1.2.5]: https://github.com/nasa/cumulus-ecs-task/compare/v1.2.4...v1.2.5
[v1.1.2]: https://github.com/nasa/cumulus-ecs-task/compare/v1.1.2...v1.2.0
[v1.1.2]: https://github.com/nasa/cumulus-ecs-task/compare/v1.1.1...v1.1.2
[v1.1.1]: https://github.com/nasa/cumulus-ecs-task/compare/v1.1.0...v1.1.1
[v1.1.0]: https://github.com/nasa/cumulus-ecs-task/compare/v1.0.2...v1.1.0
[v1.0.2]: https://github.com/nasa/cumulus-ecs-task/compare/v1.0.1...v1.0.2
[v1.0.1]: https://github.com/nasa/cumulus-ecs-task/compare/v1.0.0...v1.0.1
[v1.0.0]: https://github.com/nasa/cumulus-ecs-task/tree/v1.0.0<|MERGE_RESOLUTION|>--- conflicted
+++ resolved
@@ -6,14 +6,11 @@
 project adheres to [Semantic Versioning](http://semver.org/).
 
 ## [Unreleased]
-<<<<<<< HEAD
 - **CUMULUS-3002**
   - Updated node runtime to `16.16.0`
-=======
 
 ## [v1.8.0]
 
->>>>>>> fce9a924
 ### BREAKING CHANGES
 
 - Now uses Node version 14.19.1
